--- conflicted
+++ resolved
@@ -89,11 +89,8 @@
   public static final String PAGE_SIZE           = "parquet.page.size";
   public static final String COMPRESSION         = "parquet.compression";
   public static final String WRITE_SUPPORT_CLASS = "parquet.write.support.class";
-<<<<<<< HEAD
+  public static final String ENABLE_DICTIONARY   = "parquet.enable.dictionary";
   public static final String VALIDATION          = "parquet.validation";
-=======
-  public static final String ENABLE_DICTIONARY   = "parquet.enable.dictionary";
->>>>>>> 14e05746
 
   public static void setWriteSupportClass(Job job,  Class<?> writeSupportClass) {
     getConfiguration(job).set(WRITE_SUPPORT_CLASS, writeSupportClass.getName());
@@ -128,11 +125,11 @@
   }
 
   public static void setEnableDictionary(Job job, boolean enableDictionary) {
-    ContextUtil.getConfiguration(job).setBoolean(ENABLE_DICTIONARY, enableDictionary);
+    getConfiguration(job).setBoolean(ENABLE_DICTIONARY, enableDictionary);
   }
 
   public static boolean getEnableDictionary(JobContext jobContext) {
-    return ContextUtil.getConfiguration(jobContext).getBoolean(ENABLE_DICTIONARY, false);
+    return getConfiguration(jobContext).getBoolean(ENABLE_DICTIONARY, false);
   }
 
   public static int getBlockSize(JobContext jobContext) {
@@ -231,11 +228,8 @@
     WriteContext init = writeSupport.init(conf);
     ParquetFileWriter w = new ParquetFileWriter(conf, init.getSchema(), file);
     w.start();
-<<<<<<< HEAD
     boolean validating = getValidation(taskAttemptContext);
     if (INFO) LOG.info("Validation is " + (validating ? "on" : "off"));
-    return new ParquetRecordWriter<T>(w, writeSupport, init.getSchema(), init.getExtraMetaData(), blockSize, pageSize, codecFactory.getCompressor(codec, pageSize), validating);
-=======
     return new ParquetRecordWriter<T>(
         w,
         writeSupport,
@@ -243,8 +237,8 @@
         init.getExtraMetaData(),
         blockSize, pageSize,
         codecFactory.getCompressor(codec, pageSize),
-        enableDictionary);
->>>>>>> 14e05746
+        enableDictionary,
+        validating);
   }
 
   @Override
