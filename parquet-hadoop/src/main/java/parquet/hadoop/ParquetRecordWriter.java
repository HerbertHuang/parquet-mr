--- conflicted
+++ resolved
@@ -54,11 +54,8 @@
   private final int blockSize;
   private final int pageSize;
   private final BytesCompressor compressor;
-<<<<<<< HEAD
+  private final boolean enableDictionary;
   private final boolean validating;
-=======
-  private final boolean enableDictionary;
->>>>>>> 14e05746
 
   private long recordCount = 0;
   private long recordCountForNextMemCheck = 100;
@@ -77,11 +74,7 @@
    * @param blockSize the size of a block in the file (this will be approximate)
    * @param codec the codec used to compress
    */
-<<<<<<< HEAD
-  public ParquetRecordWriter(ParquetFileWriter w, WriteSupport<T> writeSupport, MessageType schema,  Map<String, String> extraMetaData, int blockSize, int pageSize, BytesCompressor compressor, boolean validating) {
-=======
-  public ParquetRecordWriter(ParquetFileWriter w, WriteSupport<T> writeSupport, MessageType schema,  Map<String, String> extraMetaData, int blockSize, int pageSize, BytesCompressor compressor, boolean enableDictionary) {
->>>>>>> 14e05746
+  public ParquetRecordWriter(ParquetFileWriter w, WriteSupport<T> writeSupport, MessageType schema,  Map<String, String> extraMetaData, int blockSize, int pageSize, BytesCompressor compressor, boolean enableDictionary, boolean validating) {
     if (writeSupport == null) {
       throw new NullPointerException("writeSupport");
     }
@@ -92,11 +85,8 @@
     this.blockSize = blockSize;
     this.pageSize = pageSize;
     this.compressor = compressor;
-<<<<<<< HEAD
+    this.enableDictionary = enableDictionary;
     this.validating = validating;
-=======
-    this.enableDictionary = enableDictionary;
->>>>>>> 14e05746
     initStore();
   }
 
@@ -109,13 +99,8 @@
     // we don't want this number to be too small either
     // ideally, slightly bigger than the page size, but not bigger than the block buffer
     int initialPageBufferSize = max(MINIMUM_BUFFER_SIZE, min(pageSize + pageSize / 10, initialBlockBufferSize));
-<<<<<<< HEAD
-    store = new ColumnWriteStoreImpl(pageStore, pageSize, initialPageBufferSize);
+    store = new ColumnWriteStoreImpl(pageStore, pageSize, initialPageBufferSize, enableDictionary);
     MessageColumnIO columnIO = new ColumnIOFactory(validating).getColumnIO(schema);
-=======
-    store = new ColumnWriteStoreImpl(pageStore, pageSize, initialPageBufferSize, enableDictionary);
-    MessageColumnIO columnIO = new ColumnIOFactory().getColumnIO(schema);
->>>>>>> 14e05746
     writeSupport.prepareForWrite(columnIO.getRecordWriter(store));
   }
 
