/**
 * Copyright 2012 Twitter, Inc.
 *
 * Licensed under the Apache License, Version 2.0 (the "License");
 * you may not use this file except in compliance with the License.
 * You may obtain a copy of the License at
 *
 * http://www.apache.org/licenses/LICENSE-2.0
 *
 * Unless required by applicable law or agreed to in writing, software
 * distributed under the License is distributed on an "AS IS" BASIS,
 * WITHOUT WARRANTIES OR CONDITIONS OF ANY KIND, either express or implied.
 * See the License for the specific language governing permissions and
 * limitations under the License.
 */
package parquet.column.values.delta;

<<<<<<< HEAD
import static org.junit.Assert.assertEquals;
=======
import org.junit.Before;
import org.junit.Test;
import parquet.bytes.BytesInput;
import parquet.column.values.ValuesReader;
import parquet.column.values.ValuesWriter;
import parquet.column.values.rle.RunLengthBitPackingHybridValuesReader;
import parquet.column.values.rle.RunLengthBitPackingHybridValuesWriter;
import parquet.io.ParquetDecodingException;
>>>>>>> ab8e2e77

import java.io.IOException;
import java.util.Random;

import org.junit.Before;
import org.junit.Test;

import parquet.bytes.BytesInput;
import parquet.io.ParquetDecodingException;
import static junit.framework.Assert.assertTrue;

public class DeltaBinaryPackingValuesWriterTest {
  DeltaBinaryPackingValuesReader reader;
  private int blockSize;
  private int miniBlockNum;
  private ValuesWriter writer;
  private Random random;

  @Before
  public void setUp() {
    blockSize = 1280;
    miniBlockNum = 40;
    writer = new DeltaBinaryPackingValuesWriter(blockSize, miniBlockNum, 100);
    random = new Random();
  }

  @Test(expected = IllegalArgumentException.class)
  public void miniBlockSizeShouldBeMultipleOf8() {
    new DeltaBinaryPackingValuesWriter(1281, 4, 100);
  }

  /* When data size is multiple of Block*/
  @Test
  public void shouldWriteWhenDataIsAlignedWithBlock() throws IOException {
    int[] data = new int[5 * blockSize];
    for (int i = 0; i < blockSize * 5; i++) {
      data[i] = random.nextInt();
    }
    shouldReadAndWrite(data);
  }

  @Test
  public void shouldWriteAndReadWhenBlockIsNotFullyWritten() throws IOException {
    int[] data = new int[blockSize - 3];
    for (int i = 0; i < data.length; i++) {
      data[i] = random.nextInt();
    }
    shouldReadAndWrite(data);
  }

  @Test
  public void shouldWriteAndReadWhenAMiniBlockIsNotFullyWritten() throws IOException {
    int miniBlockSize = blockSize / miniBlockNum;
    int[] data = new int[miniBlockSize - 3];
    for (int i = 0; i < data.length; i++) {
      data[i] = random.nextInt();
    }
    shouldReadAndWrite(data);
  }

  @Test
  public void shouldWriteNegativeDeltas() throws IOException {
    int[] data = new int[blockSize];
    for (int i = 0; i < data.length; i++) {
      data[i] = 10 - (i * 32-random.nextInt(6));
    }
    shouldReadAndWrite(data);
  }

  @Test
  public void shouldWriteAndReadWhenDeltasAreSame() throws IOException {
    int[] data = new int[2 * blockSize];
    for (int i = 0; i < blockSize; i++) {
      data[i] = i * 32;
    }
    shouldReadAndWrite(data);
  }

  @Test
  public void shouldWriteAndReadWhenValuesAreSame() throws IOException {
    int[] data = new int[2 * blockSize];
    for (int i = 0; i < blockSize; i++) {
      data[i] = 3;
    }
    shouldReadAndWrite(data);
  }

  @Test
  public void shouldWriteWhenDeltaIs0ForEachBlock() throws IOException {
    int[] data = new int[5 * blockSize+1];
    for (int i = 0; i < data.length; i++) {
      data[i] = (i-1) / blockSize;
    }
    shouldReadAndWrite(data);
  }

  @Test
  public void shouldReadWriteWhenDataIsNotAlignedWithBlock() throws IOException {
    int[] data = new int[5 * blockSize + 3];
    for (int i = 0; i < data.length; i++) {
      data[i] = random.nextInt(20)-10;
    }
    shouldReadAndWrite(data);
  }

  @Test
  public void shouldReturnCorrectOffsetAfterInitialization() throws IOException {
    int[] data = new int[2 * blockSize + 3];
    for (int i = 0; i < data.length; i++) {
      data[i] = i * 32;
    }
    writeData(data);

    reader = new DeltaBinaryPackingValuesReader();
    BytesInput bytes = writer.getBytes();
    byte[] valueContent = bytes.toByteArray();
    byte[] pageContent = new byte[valueContent.length * 10];
    int contentOffsetInPage = 33;
    System.arraycopy(valueContent, 0, pageContent, contentOffsetInPage, valueContent.length);

    //offset should be correct
<<<<<<< HEAD
    reader.initFromPage(100, pageContent, contentOffsetInPage);
    int offset= reader.getNextOffset();
    assertEquals(valueContent.length,offset);

    //should be able to read data correclty
=======
    int offset = reader.initFromPage(100, pageContent, contentOffsetInPage);
    assertEquals(valueContent.length, offset);
    //should be able to read data correctly
>>>>>>> ab8e2e77
    for (int i : data) {
      assertEquals(i, reader.readInteger());
    }
  }

  @Test
  public void shouldThrowExceptionWhenReadMoreThanWritten() throws IOException {
    int[] data = new int[5 * blockSize + 1];
    for (int i = 0; i < data.length; i++) {
      data[i] = i * 32;
    }
    shouldReadAndWrite(data);
    try {
      reader.readInteger();
    } catch (ParquetDecodingException e) {
      assertEquals("no more value to read, total value count is " + data.length, e.getMessage());
    }

  }


  public void readingPerfTest() throws IOException {
    int round = 100;
    int[] data = new int[1000 * blockSize];
    for (int i = 0; i < data.length; i++) {
      data[i] = random.nextInt();
    }
//    writer=new RunLengthBitPackingHybridValuesWriter(32,100);
    for (int i = 0; i < data.length; i++) {
      writer.writeInteger(data[i]);
    }
    byte[] page = writer.getBytes().toByteArray();

    double avg = 0.0;
    ValuesReader reader;
    for (int i = 0; i < round; i++) {
//      System.out.print("<");
      long startTime = System.nanoTime();

//      reader = new RunLengthBitPackingHybridValuesReader(32);
      reader = new DeltaBinaryPackingValuesReader();

      reader.initFromPage(100, page, 0);

      for (int j = 0; j < data.length; j++) {
        reader.readInteger();
      }

      long endTime = System.nanoTime();
      long duration = endTime - startTime;
      avg += (double) duration / round;
    }
    System.out.println("average time is " + avg);

  }


  public void writingPerfTest() throws IOException {
    int round = 1000;
    int[] data = new int[1000 * blockSize];
    for (int i = 0; i < data.length; i++) {
      data[i] = i * 3;
    }

//    ValuesWriter writer=new RunLengthBitPackingHybridValuesWriter(32,100);
    double avg = 0.0;
    for (int i = 0; i < round; i++) {
//      System.out.print("<");
      writer.reset();
      long startTime = System.nanoTime();
      writeData(data);
      long endTime = System.nanoTime();
      long duration = endTime - startTime;
      avg += (double) duration / round;

//      System.out.println(">time consumed " + duration);
    }

    System.out.println("average time is " + avg);

  }

  @Test
  public void shouldSkip() throws IOException {
    int[] data = new int[5 * blockSize + 1];
    for (int i = 0; i < data.length; i++) {
      data[i] = i * 32;
    }
    writeData(data);
    reader = new DeltaBinaryPackingValuesReader();
    reader.initFromPage(100, writer.getBytes().toByteArray(), 0);
    for (int i = 0; i < data.length; i++) {
      if (i % 3 == 0) {
        reader.skip();
      } else {
        assertEquals(i * 32, reader.readInteger());
      }
    }
  }

  @Test
  public void shouldReset() throws IOException {
    shouldReadWriteWhenDataIsNotAlignedWithBlock();
    int[] data = new int[5 * blockSize];
    for (int i = 0; i < blockSize * 5; i++) {
      data[i] = i * 2;
    }
    writer.reset();
    shouldReadAndWrite(data);
  }

  @Test
  public void randomDataTest() throws IOException {
    int maxSize = 1000;
    int[] data = new int[maxSize];

    for (int round = 0; round < 100000; round++) {


      int size = random.nextInt(maxSize);

      for (int i = 0; i < size; i++) {
        data[i] = random.nextInt();
      }
      shouldReadAndWrite(data, size);
      writer.reset();
    }
  }

  private void shouldReadAndWrite(int[] data) throws IOException {
    shouldReadAndWrite(data, data.length);
  }

  private void shouldReadAndWrite(int[] data, int length) throws IOException {

    writeData(data, length);
    reader = new DeltaBinaryPackingValuesReader();
    byte[] page = writer.getBytes().toByteArray();
    int miniBlockSize = blockSize / miniBlockNum;

    double miniBlockFlushed = Math.ceil(((double) length - 1) / miniBlockSize);
    double blockFlushed = Math.ceil(((double) length - 1) / blockSize);
    double estimatedSize = 4 * 5 //blockHeader
            + 4 * miniBlockFlushed * miniBlockSize //data(aligned to miniBlock)
            + blockFlushed * miniBlockNum //bitWidth of mini blocks
            + (5.0 * blockFlushed);//min delta for each block
    assertTrue(estimatedSize >= page.length);
    double avg = (double) page.length / length;
//    System.out.println("avg length for integer is "+ avg);
    reader.initFromPage(100, page, 0);

    for (int i = 0; i < length; i++) {
      assertEquals(data[i], reader.readInteger());
    }
  }

  private void writeData(int[] data) {
    writeData(data, data.length);
  }

  private void writeData(int[] data, int length) {
    for (int i = 0; i < length; i++) {
      writer.writeInteger(data[i]);
    }
  }

}<|MERGE_RESOLUTION|>--- conflicted
+++ resolved
@@ -15,28 +15,19 @@
  */
 package parquet.column.values.delta;
 
-<<<<<<< HEAD
+import static junit.framework.Assert.assertTrue;
 import static org.junit.Assert.assertEquals;
-=======
+
+import java.io.IOException;
+import java.util.Random;
+
 import org.junit.Before;
 import org.junit.Test;
+
 import parquet.bytes.BytesInput;
 import parquet.column.values.ValuesReader;
 import parquet.column.values.ValuesWriter;
-import parquet.column.values.rle.RunLengthBitPackingHybridValuesReader;
-import parquet.column.values.rle.RunLengthBitPackingHybridValuesWriter;
 import parquet.io.ParquetDecodingException;
->>>>>>> ab8e2e77
-
-import java.io.IOException;
-import java.util.Random;
-
-import org.junit.Before;
-import org.junit.Test;
-
-import parquet.bytes.BytesInput;
-import parquet.io.ParquetDecodingException;
-import static junit.framework.Assert.assertTrue;
 
 public class DeltaBinaryPackingValuesWriterTest {
   DeltaBinaryPackingValuesReader reader;
@@ -148,17 +139,11 @@
     System.arraycopy(valueContent, 0, pageContent, contentOffsetInPage, valueContent.length);
 
     //offset should be correct
-<<<<<<< HEAD
     reader.initFromPage(100, pageContent, contentOffsetInPage);
     int offset= reader.getNextOffset();
     assertEquals(valueContent.length,offset);
 
     //should be able to read data correclty
-=======
-    int offset = reader.initFromPage(100, pageContent, contentOffsetInPage);
-    assertEquals(valueContent.length, offset);
-    //should be able to read data correctly
->>>>>>> ab8e2e77
     for (int i : data) {
       assertEquals(i, reader.readInteger());
     }
